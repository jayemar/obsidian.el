--- conflicted
+++ resolved
@@ -9,11 +9,8 @@
 (defvar obsidian--test-number-of-visible-tags 6)
 (defvar obsidian--test-number-of-notes 11)
 (defvar obsidian--test-number-of-visible-notes 9)
-<<<<<<< HEAD
 (defvar obsidian--test-visibility-cfg obsidian-include-hidden-files)
-=======
 (defvar obsidian--test-number-of-visible-directories 2)
->>>>>>> 1d1adbdb
 
 (describe "check path setting"
   (before-all (obsidian-specify-path obsidian--test-dir))
@@ -63,7 +60,6 @@
   (it "check file count"
     (expect (length (obsidian-list-all-files)) :to-equal obsidian--test-number-of-visible-notes)))
 
-<<<<<<< HEAD
 (describe "obsidian list all files including hidden files"
    (before-all (progn
                  (obsidian-specify-path obsidian--test-dir)
@@ -76,14 +72,13 @@
 
   (it "check file count"
     (expect (length (obsidian-list-all-files)) :to-equal obsidian--test-number-of-notes)))
-=======
+
 (describe "obsidian-list-all-directories"
   (before-all (obsidian-specify-path obsidian--test-dir))
   (after-all (obsidian-specify-path obsidian--test--original-dir))
 
   (it "check directory count"
     (expect (length (obsidian-list-all-directories)) :to-equal obsidian--test-number-of-visible-directories)))
->>>>>>> 1d1adbdb
 
 (describe "obsidian-find-tags"
   (before-all (obsidian-specify-path obsidian--test-dir))
