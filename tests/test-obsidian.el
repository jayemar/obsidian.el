--- conflicted
+++ resolved
@@ -9,10 +9,7 @@
 (defvar obsidian--test-number-of-notes 11)
 (defvar obsidian--test-number-of-visible-notes 9)
 (defvar obsidian--test-number-of-visible-directories 2)
-<<<<<<< HEAD
 (defvar obsidian--test-visibility-cfg obsidian-include-hidden-files)
-=======
->>>>>>> 1d1adbdb
 
 (describe "check path setting"
   (before-all (obsidian-specify-path obsidian--test-dir))
@@ -69,18 +66,7 @@
   (it "check directory count"
     (expect (length (obsidian-directories)) :to-equal obsidian--test-number-of-visible-directories)))
 
-<<<<<<< HEAD
 (describe "obsidian--find-tags-in-string"
-=======
-(describe "obsidian-list-all-directories"
-  (before-all (obsidian-specify-path obsidian--test-dir))
-  (after-all (obsidian-specify-path obsidian--test--original-dir))
-
-  (it "check directory count"
-    (expect (length (obsidian-list-all-directories)) :to-equal obsidian--test-number-of-visible-directories)))
-
-(describe "obsidian-find-tags"
->>>>>>> 1d1adbdb
   (before-all (obsidian-specify-path obsidian--test-dir))
   (after-all (obsidian-specify-path obsidian--test--original-dir))
 
@@ -134,7 +120,8 @@
 - six
 ---
 ")
-(defvar obsidian--test-incorrect-front-matter--not-start-of-file (s-concat "# Header\n" obsidian--test-correct-front-matter))
+(defvar obsidian--test-incorrect-front-matter--not-start-of-file
+  (s-concat "# Header\n" obsidian--test-correct-front-matter))
 
 (describe "obsidian-aliases"
   (before-all (progn
@@ -149,21 +136,12 @@
                  (gethash 'aliases)) :to-equal ["AI" "Artificial Intelligence"]))
 
   (it "check that front-matter is ignored if not at the top of file"
-<<<<<<< HEAD
-    (expect (->> obsidian--test-incorrect-front-matter--not-start-of-file
-                 obsidian--find-yaml-front-matter-in-string) :to-equal nil))
+    (expect (obsidian-find-yaml-front-matter
+             obsidian--test-incorret-front-matter--not-start-of-file) :to-equal nil))
 
   (it "check that front-matter in vault is correct"
     (let ((alias-list (obsidian-aliases)))
       (expect (length alias-list) :to-equal 6)
-=======
-    (expect (obsidian-find-yaml-front-matter obsidian--test-incorret-front-matter--not-start-of-file)
-	    :to-equal nil))
-
-  (it "check that front-matter in vault is retrieved correctly"
-    (let ((alias-list (obsidian--all-aliases)))
-      (expect (-count #'identity alias-list) :to-equal 6)
->>>>>>> 1d1adbdb
       (expect (seq-contains-p alias-list "2") :to-equal t)
       (expect (seq-contains-p alias-list "2-sub-alias") :to-equal t)
       (expect (seq-contains-p alias-list "complex file name") :to-equal t)
